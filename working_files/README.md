--- conflicted
+++ resolved
@@ -4,10 +4,5 @@
 
 | name | purpose | link |
 | -- | -- | -- |
-<<<<<<< HEAD
-| Usage logs | This can be used for either interactive investigation of the app usage logs or making a semi presentable report | [usage_logs.ipynb](usage_logs.ipynb)
-| Download vector db | This script can be run to downlaod the atest version fo the vector db from the azure storage location. Helpful for locally development | [download_vector_db.py](download_vector_db.py)
-=======
-| Usage logs | This can be used for either interactive investigation of the app usage logs or making a semi presentable report | [usage_logs.ipynb](working_files/usage_logs.ipynb)
-| Download vector db | This script can be run to download the latest version of the vector db from the azure storage location. Helpful for local development | [download_vector_db.ipynb](working_files/download_vector_db.py)
->>>>>>> ef39a102
+| Usage logs | This can be used for either interactive investigation of the app usage logs or making a semi presentable report | [usage_logs.ipynb](usage_logs.ipynb) |
+| Download vector db | This script can be run to download the latest version of the vector db from the azure storage location. Helpful for local development | [download_vector_db.py](download_vector_db.py) |